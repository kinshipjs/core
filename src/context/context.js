--- conflicted
+++ resolved
@@ -187,49 +187,6 @@
         this.#resetState();
         return records;
     }
-
-<<<<<<< HEAD
-    // /**
-    //  * Query an array of selected columns or all columns from the context.
-    //  * @template {import("../clauses/choose.js").SelectedColumnsModel<TAliasModel>|TAliasModel} [TSelectedColumns=TAliasModel]
-    //  * The new model type that the context represents. (inferred from usage of `callback`)
-    //  * @param {((model: import("../clauses/choose.js").SpfSelectCallbackModel<TAliasModel>) => 
-    //  *  import("../models/maybe.js").MaybeArray<keyof TSelectedColumns>)=} callback
-    //  * Callback model that allows the user to select which columns to grab.  
-    //  * If nothing is passed, then all columns are grabbed from `TAliasModel`.
-    //  * @returns {KinshipContext<TTableModel, (TSelectedColumns extends TAliasModel 
-    //  *  ? TAliasModel 
-    //  *  : import("../models/string.js").Reconstructed<TAliasModel, TSelectedColumns>)>}
-    //  * All rows queried from the database serialized into a user-friendly format.
-    //  */
-    // select(callback=undefined) {
-        
-    //     return /** @type {any} */ (this);
-    // }
-=======
-    /**
-     * Query an array of selected columns or all columns from the context.
-     * @template {import("../clauses/choose.js").SelectedColumnsModel<TAliasModel>|TAliasModel} [TSelectedColumns=TAliasModel]
-     * The new model type that the context represents. (inferred from usage of `callback`)
-     * @param {((model: import("../clauses/choose.js").SpfSelectCallbackModel<TAliasModel>) => 
-     *  import("../models/maybe.js").MaybeArray<keyof TSelectedColumns>)=} callback
-     * Callback model that allows the user to select which columns to grab.  
-     * If nothing is passed, then all columns are grabbed from `TAliasModel`.
-     * @returns {Promise<(TSelectedColumns extends TAliasModel 
-     *  ? TAliasModel 
-     *  : import("../models/string.js").Reconstructed<TAliasModel, TSelectedColumns>)[]>}
-     * All rows queried from the database serialized into a user-friendly format.
-     */
-    async select(callback=undefined) {
-        this.#tryUseSavedState();
-        try {
-            var { records } = await this.#handlers.query.handle(undefined, callback);
-        } finally {
-            this.#resetState();
-        }
-        return /** @type {any} */ (records);
-    }
->>>>>>> a6edd60d
 
     /**
      * Truncate the table this context represents.
@@ -760,7 +717,6 @@
     }
 
     /**
-<<<<<<< HEAD
      * @param {(records: TAliasModel[]) => TAliasModel[]} resolve
      */
     async then(resolve) {
@@ -769,8 +725,8 @@
         this.#resetState();
         resolve(/** @type {any} */(records));
     }
-
-=======
+  
+    /*
      * Accepts a callback that is the context itself, except:
      * 
      * The context will be altered slightly, where only the transactions, `insert`, `update`, and `delete` 
@@ -792,11 +748,6 @@
             }
         })
     }
-
-    async commit() {
-        
-    }
->>>>>>> a6edd60d
 }
 
 /**
