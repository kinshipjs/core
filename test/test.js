--- conflicted
+++ resolved
@@ -167,8 +167,7 @@
 const allPlaylists = await users;
 console.log(allPlaylists);
 
-<<<<<<< HEAD
-=======
+
 ctx.onSuccess(({cmdRaw}) => {
     console.log(cmdRaw);
 });
@@ -265,5 +264,4 @@
 await ctx.select(m => [m.FirstName]);
 
 await testQuery();
->>>>>>> a6edd60d
 process.exit(1);